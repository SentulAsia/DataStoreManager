--- conflicted
+++ resolved
@@ -209,115 +209,7 @@
 			dependencies = (
 				2E33C52B213836E2007FB33D /* PBXTargetDependency */,
 			);
-<<<<<<< HEAD
 			name = DataStoreManagerTests;
-=======
-			name = "DataStoreManagerTests-iOS";
-			productName = DataStoreManagerTests;
-			productReference = 2E33C528213836E2007FB33D /* DataStoreManagerTests-iOS.xctest */;
-			productType = "com.apple.product-type.bundle.unit-test";
-		};
-		B7394873229F194200C47603 /* DataStoreManagerPackageDescription */ = {
-			isa = PBXNativeTarget;
-			buildConfigurationList = 27DA777119672452005FFA76 /* Build configuration list for PBXNativeTarget "DataStoreManagerPackageDescription" */;
-			buildPhases = (
-				27B38EB61977637200385025 /* Sources */,
-			);
-			buildRules = (
-			);
-			dependencies = (
-			);
-			name = DataStoreManagerPackageDescription;
-			productName = DataStoreManagerPackageDescription;
-			productType = "com.apple.product-type.framework";
-		};
-		B866E16422D81CA900728705 /* DataStoreManager-macOS */ = {
-			isa = PBXNativeTarget;
-			buildConfigurationList = B866E17A22D81CA900728705 /* Build configuration list for PBXNativeTarget "DataStoreManager-macOS" */;
-			buildPhases = (
-				B866E16022D81CA900728705 /* Headers */,
-				B866E16122D81CA900728705 /* Sources */,
-				B866E16222D81CA900728705 /* Frameworks */,
-				B866E16322D81CA900728705 /* Resources */,
-			);
-			buildRules = (
-			);
-			dependencies = (
-			);
-			name = "DataStoreManager-macOS";
-			productName = DataStoreManager;
-			productReference = B866E16522D81CA900728705 /* DataStoreManager_macOS.framework */;
-			productType = "com.apple.product-type.framework";
-		};
-		B866E16C22D81CA900728705 /* DataStoreManagerTests-macOS */ = {
-			isa = PBXNativeTarget;
-			buildConfigurationList = B866E17B22D81CA900728705 /* Build configuration list for PBXNativeTarget "DataStoreManagerTests-macOS" */;
-			buildPhases = (
-				B866E16922D81CA900728705 /* Sources */,
-				B866E16A22D81CA900728705 /* Frameworks */,
-				B866E16B22D81CA900728705 /* Resources */,
-			);
-			buildRules = (
-			);
-			dependencies = (
-				B866E17022D81CA900728705 /* PBXTargetDependency */,
-			);
-			name = "DataStoreManagerTests-macOS";
-			productName = DataStoreManagerTests;
-			productReference = B866E16D22D81CA900728705 /* DataStoreManagerTests-macOS.xctest */;
-			productType = "com.apple.product-type.bundle.unit-test";
-		};
-		B866E19022D81E5A00728705 /* DataStoreManager-watchOS */ = {
-			isa = PBXNativeTarget;
-			buildConfigurationList = B866E19622D81E5A00728705 /* Build configuration list for PBXNativeTarget "DataStoreManager-watchOS" */;
-			buildPhases = (
-				B866E18C22D81E5A00728705 /* Headers */,
-				B866E18D22D81E5A00728705 /* Sources */,
-				B866E18E22D81E5A00728705 /* Frameworks */,
-				B866E18F22D81E5A00728705 /* Resources */,
-			);
-			buildRules = (
-			);
-			dependencies = (
-			);
-			name = "DataStoreManager-watchOS";
-			productName = DataStoreManager;
-			productReference = B866E19122D81E5A00728705 /* DataStoreManager_watchOS.framework */;
-			productType = "com.apple.product-type.framework";
-		};
-		B866E1AC22D81F7600728705 /* DataStoreManager-tvOS */ = {
-			isa = PBXNativeTarget;
-			buildConfigurationList = B866E1C222D81F7700728705 /* Build configuration list for PBXNativeTarget "DataStoreManager-tvOS" */;
-			buildPhases = (
-				B866E1A822D81F7600728705 /* Headers */,
-				B866E1A922D81F7600728705 /* Sources */,
-				B866E1AA22D81F7600728705 /* Frameworks */,
-				B866E1AB22D81F7600728705 /* Resources */,
-			);
-			buildRules = (
-			);
-			dependencies = (
-			);
-			name = "DataStoreManager-tvOS";
-			productName = DataStoreManager;
-			productReference = B866E1AD22D81F7600728705 /* DataStoreManager_tvOS.framework */;
-			productType = "com.apple.product-type.framework";
-		};
-		B866E1B422D81F7600728705 /* DataStoreManagerTests-tvOS */ = {
-			isa = PBXNativeTarget;
-			buildConfigurationList = B866E1C322D81F7700728705 /* Build configuration list for PBXNativeTarget "DataStoreManagerTests-tvOS" */;
-			buildPhases = (
-				B866E1B122D81F7600728705 /* Sources */,
-				B866E1B222D81F7600728705 /* Frameworks */,
-				B866E1B322D81F7600728705 /* Resources */,
-			);
-			buildRules = (
-			);
-			dependencies = (
-				B866E1B822D81F7700728705 /* PBXTargetDependency */,
-			);
-			name = "DataStoreManagerTests-tvOS";
->>>>>>> b60e141f
 			productName = DataStoreManagerTests;
 			productReference = 2E33C528213836E2007FB33D /* DataStoreManagerTests.xctest */;
 			productType = "com.apple.product-type.bundle.unit-test";
@@ -340,24 +232,6 @@
 						CreatedOnToolsVersion = 6.0.0;
 						LastSwiftMigration = 1020;
 					};
-<<<<<<< HEAD
-=======
-					B866E16422D81CA900728705 = {
-						CreatedOnToolsVersion = 6.0.0;
-					};
-					B866E16C22D81CA900728705 = {
-						CreatedOnToolsVersion = 6.0.0;
-					};
-					B866E19022D81E5A00728705 = {
-						CreatedOnToolsVersion = 6.0.0;
-					};
-					B866E1AC22D81F7600728705 = {
-						CreatedOnToolsVersion = 6.0.0;
-					};
-					B866E1B422D81F7600728705 = {
-						CreatedOnToolsVersion = 6.0.0;
-					};
->>>>>>> b60e141f
 				};
 			};
 			buildConfigurationList = 2E33C519213836E2007FB33D /* Build configuration list for PBXProject "DataStoreManager" */;
@@ -397,14 +271,6 @@
 /* End PBXResourcesBuildPhase section */
 
 /* Begin PBXSourcesBuildPhase section */
-		27B38EB61977637200385025 /* Sources */ = {
-			isa = PBXSourcesBuildPhase;
-			buildActionMask = 0;
-			files = (
-				B8E3CDB022D8ED6C00F3887F /* Package.swift in Sources */,
-			);
-			runOnlyForDeploymentPostprocessing = 0;
-		};
 		2E33C51A213836E2007FB33D /* Sources */ = {
 			isa = PBXSourcesBuildPhase;
 			buildActionMask = 2147483647;
@@ -434,89 +300,6 @@
 			);
 			runOnlyForDeploymentPostprocessing = 0;
 		};
-<<<<<<< HEAD
-=======
-		B866E16122D81CA900728705 /* Sources */ = {
-			isa = PBXSourcesBuildPhase;
-			buildActionMask = 2147483647;
-			files = (
-				B866E18A22D81D9700728705 /* Delegate.swift in Sources */,
-				B866E18922D81D9500728705 /* DataSource.swift in Sources */,
-				B866E18822D81D9200728705 /* ProtocolType.swift in Sources */,
-				B866E18722D81D9000728705 /* AuthenticationType.swift in Sources */,
-				B866E18622D81D8F00728705 /* Error.swift in Sources */,
-				B866E18522D81D8D00728705 /* StorageType.swift in Sources */,
-				B866E18422D81D8A00728705 /* UserDefaultsWorker.swift in Sources */,
-				B866E18322D81D8800728705 /* UbiquitousCloudStoreWorker.swift in Sources */,
-				B866E18222D81D8600728705 /* KeychainWorker.swift in Sources */,
-				B866E18122D81D8300728705 /* FileManagerWorker.swift in Sources */,
-				B866E18022D81D8000728705 /* CoreDataWorker.swift in Sources */,
-				B866E17F22D81D7C00728705 /* CloudKitWorker.swift in Sources */,
-				B866E17E22D81D7900728705 /* CacheWorker.swift in Sources */,
-				B866E17D22D81D6E00728705 /* DataStoreManager.swift in Sources */,
-			);
-			runOnlyForDeploymentPostprocessing = 0;
-		};
-		B866E16922D81CA900728705 /* Sources */ = {
-			isa = PBXSourcesBuildPhase;
-			buildActionMask = 2147483647;
-			files = (
-				B866E18B22D81DAF00728705 /* DataStoreManagerTests.swift in Sources */,
-				B8E3CD9F22D88D9B00F3887F /* XCTestManifests.swift in Sources */,
-			);
-			runOnlyForDeploymentPostprocessing = 0;
-		};
-		B866E18D22D81E5A00728705 /* Sources */ = {
-			isa = PBXSourcesBuildPhase;
-			buildActionMask = 2147483647;
-			files = (
-				B866E1A722D81EF200728705 /* Delegate.swift in Sources */,
-				B866E1A622D81EF000728705 /* DataSource.swift in Sources */,
-				B866E1A522D81EEE00728705 /* ProtocolType.swift in Sources */,
-				B866E1A422D81EEB00728705 /* AuthenticationType.swift in Sources */,
-				B866E1A322D81EE900728705 /* Error.swift in Sources */,
-				B866E1A222D81EE600728705 /* StorageType.swift in Sources */,
-				B866E1A122D81EE300728705 /* UserDefaultsWorker.swift in Sources */,
-				B866E1A022D81EE000728705 /* UbiquitousCloudStoreWorker.swift in Sources */,
-				B866E19F22D81EDC00728705 /* KeychainWorker.swift in Sources */,
-				B866E19E22D81ED800728705 /* FileManagerWorker.swift in Sources */,
-				B866E19D22D81ED500728705 /* CoreDataWorker.swift in Sources */,
-				B866E19C22D81ED200728705 /* CloudKitWorker.swift in Sources */,
-				B866E19B22D81ECF00728705 /* CacheWorker.swift in Sources */,
-				B866E19A22D81ECC00728705 /* DataStoreManager.swift in Sources */,
-			);
-			runOnlyForDeploymentPostprocessing = 0;
-		};
-		B866E1A922D81F7600728705 /* Sources */ = {
-			isa = PBXSourcesBuildPhase;
-			buildActionMask = 2147483647;
-			files = (
-				B866E1D322D821C700728705 /* Delegate.swift in Sources */,
-				B866E1D222D821C500728705 /* DataSource.swift in Sources */,
-				B866E1D122D821C200728705 /* ProtocolType.swift in Sources */,
-				B866E1D022D821BF00728705 /* AuthenticationType.swift in Sources */,
-				B866E1CF22D821BD00728705 /* Error.swift in Sources */,
-				B866E1CE22D821BA00728705 /* StorageType.swift in Sources */,
-				B866E1CD22D821B800728705 /* UserDefaultsWorker.swift in Sources */,
-				B866E1CC22D821B600728705 /* UbiquitousCloudStoreWorker.swift in Sources */,
-				B866E1CB22D821B300728705 /* KeychainWorker.swift in Sources */,
-				B866E1CA22D821B000728705 /* FileManagerWorker.swift in Sources */,
-				B866E1C922D821AE00728705 /* CoreDataWorker.swift in Sources */,
-				B866E1C822D821AB00728705 /* CloudKitWorker.swift in Sources */,
-				B866E1C722D821A800728705 /* CacheWorker.swift in Sources */,
-				B866E1C622D821A500728705 /* DataStoreManager.swift in Sources */,
-			);
-			runOnlyForDeploymentPostprocessing = 0;
-		};
-		B866E1B122D81F7600728705 /* Sources */ = {
-			isa = PBXSourcesBuildPhase;
-			buildActionMask = 2147483647;
-			files = (
-				B866E1C522D8216E00728705 /* DataStoreManagerTests.swift in Sources */,
-			);
-			runOnlyForDeploymentPostprocessing = 0;
-		};
->>>>>>> b60e141f
 /* End PBXSourcesBuildPhase section */
 
 /* Begin PBXTargetDependency section */
@@ -525,44 +308,9 @@
 			target = 2E33C51E213836E2007FB33D /* DataStoreManager */;
 			targetProxy = 2E33C52A213836E2007FB33D /* PBXContainerItemProxy */;
 		};
-<<<<<<< HEAD
-=======
-		A92771C9219650370052CF36 /* PBXTargetDependency */ = {
-			isa = PBXTargetDependency;
-			target = B866E16422D81CA900728705 /* DataStoreManager-macOS */;
-			targetProxy = B8E3CDAB22D8EAF100F3887F /* PBXContainerItemProxy */;
-		};
-		A92771CB219650420052CF36 /* PBXTargetDependency */ = {
-			isa = PBXTargetDependency;
-			target = B866E16C22D81CA900728705 /* DataStoreManagerTests-macOS */;
-			targetProxy = B8E3CDAA22D8EAF100F3887F /* PBXContainerItemProxy */;
-		};
-		B866E17022D81CA900728705 /* PBXTargetDependency */ = {
-			isa = PBXTargetDependency;
-			target = B866E16422D81CA900728705 /* DataStoreManager-macOS */;
-			targetProxy = B866E16F22D81CA900728705 /* PBXContainerItemProxy */;
-		};
-		B866E1B822D81F7700728705 /* PBXTargetDependency */ = {
-			isa = PBXTargetDependency;
-			target = B866E1AC22D81F7600728705 /* DataStoreManager-tvOS */;
-			targetProxy = B866E1B722D81F7700728705 /* PBXContainerItemProxy */;
-		};
->>>>>>> b60e141f
 /* End PBXTargetDependency section */
 
 /* Begin XCBuildConfiguration section */
-		27B38ED51977637200385025 /* Debug */ = {
-			isa = XCBuildConfiguration;
-			buildSettings = {
-			};
-			name = Debug;
-		};
-		27DA779319672452005FFA76 /* Release */ = {
-			isa = XCBuildConfiguration;
-			buildSettings = {
-			};
-			name = Release;
-		};
 		2E33C531213836E2007FB33D /* Debug */ = {
 			isa = XCBuildConfiguration;
 			buildSettings = {
@@ -685,63 +433,6 @@
 			};
 			name = Release;
 		};
-		2E33C534213836E2007FB33D /* Debug */ = {
-			isa = XCBuildConfiguration;
-			buildSettings = {
-				CLANG_ENABLE_MODULES = YES;
-				CODE_SIGN_IDENTITY = "";
-				CODE_SIGN_STYLE = Automatic;
-				DEFINES_MODULE = YES;
-				DEVELOPMENT_TEAM = C8C5YY57VR;
-				DYLIB_COMPATIBILITY_VERSION = 1;
-				DYLIB_CURRENT_VERSION = 1;
-				DYLIB_INSTALL_NAME_BASE = "@rpath";
-				ENABLE_BITCODE = YES;
-				INFOPLIST_FILE = DataStoreManager.xcodeproj/DataStoreManager_Info.plist;
-				INSTALL_PATH = "$(LOCAL_LIBRARY_DIR)/Frameworks";
-				LD_RUNPATH_SEARCH_PATHS = (
-					"$(inherited)",
-					"@executable_path/Frameworks",
-					"@loader_path/Frameworks",
-				);
-				PRODUCT_BUNDLE_IDENTIFIER = com.sentulasia.DataStoreManager;
-				PRODUCT_NAME = "$(TARGET_NAME:c99extidentifier)";
-				SKIP_INSTALL = YES;
-				SWIFT_OBJC_BRIDGING_HEADER = "";
-				SWIFT_OPTIMIZATION_LEVEL = "-Onone";
-				SWIFT_VERSION = 5.0;
-				TARGETED_DEVICE_FAMILY = "1,2";
-			};
-			name = Debug;
-		};
-		2E33C535213836E2007FB33D /* Release */ = {
-			isa = XCBuildConfiguration;
-			buildSettings = {
-				CLANG_ENABLE_MODULES = YES;
-				CODE_SIGN_IDENTITY = "";
-				CODE_SIGN_STYLE = Automatic;
-				DEFINES_MODULE = YES;
-				DEVELOPMENT_TEAM = C8C5YY57VR;
-				DYLIB_COMPATIBILITY_VERSION = 1;
-				DYLIB_CURRENT_VERSION = 1;
-				DYLIB_INSTALL_NAME_BASE = "@rpath";
-				ENABLE_BITCODE = YES;
-				INFOPLIST_FILE = DataStoreManager.xcodeproj/DataStoreManager_Info.plist;
-				INSTALL_PATH = "$(LOCAL_LIBRARY_DIR)/Frameworks";
-				LD_RUNPATH_SEARCH_PATHS = (
-					"$(inherited)",
-					"@executable_path/Frameworks",
-					"@loader_path/Frameworks",
-				);
-				PRODUCT_BUNDLE_IDENTIFIER = com.sentulasia.DataStoreManager;
-				PRODUCT_NAME = "$(TARGET_NAME:c99extidentifier)";
-				SKIP_INSTALL = YES;
-				SWIFT_OBJC_BRIDGING_HEADER = "";
-				SWIFT_VERSION = 5.0;
-				TARGETED_DEVICE_FAMILY = "1,2";
-			};
-			name = Release;
-		};
 		2E33C537213836E2007FB33D /* Debug */ = {
 			isa = XCBuildConfiguration;
 			buildSettings = {
@@ -780,327 +471,32 @@
 			};
 			name = Release;
 		};
-<<<<<<< HEAD
-=======
-		A99E5248217E895A00195EE1 /* Debug */ = {
+		B8623CF722D909BE00B90552 /* Debug */ = {
 			isa = XCBuildConfiguration;
 			buildSettings = {
+				COPY_PHASE_STRIP = NO;
+				GCC_DYNAMIC_NO_PIC = NO;
+				GCC_OPTIMIZATION_LEVEL = 0;
+				INFOPLIST_FILE = DataStoreManager.xcodeproj/DataStoreManager_Info.plist;
+				PRODUCT_NAME = DataStoreManager;
+				SWIFT_VERSION = 5.0;
 			};
 			name = Debug;
 		};
-		A99E5249217E895A00195EE1 /* Release */ = {
+		B8623CF822D909BE00B90552 /* Release */ = {
 			isa = XCBuildConfiguration;
 			buildSettings = {
+				COPY_PHASE_STRIP = YES;
+				DEBUG_INFORMATION_FORMAT = "dwarf-with-dsym";
+				INFOPLIST_FILE = DataStoreManager.xcodeproj/DataStoreManager_Info.plist;
+				PRODUCT_NAME = DataStoreManager;
+				SWIFT_VERSION = 5.0;
 			};
 			name = Release;
 		};
-		A99E524B217E895A00195EE1 /* Debug */ = {
-			isa = XCBuildConfiguration;
-			buildSettings = {
-				LD = /usr/bin/true;
-				OTHER_SWIFT_FLAGS = "-swift-version 5 -I $(TOOLCHAIN_DIR)/usr/lib/swift/pm/4_2 -target x86_64-apple-macosx10.10 -sdk /Applications/Xcode.app/Contents/Developer/Platforms/MacOSX.platform/Developer/SDKs/MacOSX10.14.sdk";
-				SWIFT_VERSION = 5.0;
-			};
-			name = Debug;
-		};
-		A99E524C217E895A00195EE1 /* Release */ = {
-			isa = XCBuildConfiguration;
-			buildSettings = {
-				LD = /usr/bin/true;
-				OTHER_SWIFT_FLAGS = "-swift-version 5 -I $(TOOLCHAIN_DIR)/usr/lib/swift/pm/4_2 -target x86_64-apple-macosx10.10 -sdk /Applications/Xcode.app/Contents/Developer/Platforms/MacOSX.platform/Developer/SDKs/MacOSX10.14.sdk";
-				SWIFT_VERSION = 5.0;
-			};
-			name = Release;
-		};
-		B866E17622D81CA900728705 /* Debug */ = {
-			isa = XCBuildConfiguration;
-			buildSettings = {
-				CODE_SIGN_IDENTITY = "";
-				CODE_SIGN_STYLE = Automatic;
-				COMBINE_HIDPI_IMAGES = YES;
-				DEFINES_MODULE = YES;
-				DEVELOPMENT_TEAM = C8C5YY57VR;
-				DYLIB_COMPATIBILITY_VERSION = 1;
-				DYLIB_CURRENT_VERSION = 1;
-				DYLIB_INSTALL_NAME_BASE = "@rpath";
-				FRAMEWORK_VERSION = A;
-				INFOPLIST_FILE = DataStoreManager.xcodeproj/DataStoreManager_Info.plist;
-				INSTALL_PATH = "$(LOCAL_LIBRARY_DIR)/Frameworks";
-				LD_RUNPATH_SEARCH_PATHS = (
-					"$(inherited)",
-					"@executable_path/../Frameworks",
-					"@loader_path/Frameworks",
-				);
-				MACOSX_DEPLOYMENT_TARGET = 10.10;
-				MTL_ENABLE_DEBUG_INFO = INCLUDE_SOURCE;
-				MTL_FAST_MATH = YES;
-				PRODUCT_BUNDLE_IDENTIFIER = com.sentulasia.DataStoreManager;
-				PRODUCT_NAME = "$(TARGET_NAME:c99extidentifier)";
-				SDKROOT = macosx;
-				SKIP_INSTALL = YES;
-				SWIFT_VERSION = 5.0;
-			};
-			name = Debug;
-		};
-		B866E17722D81CA900728705 /* Release */ = {
-			isa = XCBuildConfiguration;
-			buildSettings = {
-				CODE_SIGN_IDENTITY = "";
-				CODE_SIGN_STYLE = Automatic;
-				COMBINE_HIDPI_IMAGES = YES;
-				DEFINES_MODULE = YES;
-				DEVELOPMENT_TEAM = C8C5YY57VR;
-				DYLIB_COMPATIBILITY_VERSION = 1;
-				DYLIB_CURRENT_VERSION = 1;
-				DYLIB_INSTALL_NAME_BASE = "@rpath";
-				FRAMEWORK_VERSION = A;
-				INFOPLIST_FILE = DataStoreManager.xcodeproj/DataStoreManager_Info.plist;
-				INSTALL_PATH = "$(LOCAL_LIBRARY_DIR)/Frameworks";
-				LD_RUNPATH_SEARCH_PATHS = (
-					"$(inherited)",
-					"@executable_path/../Frameworks",
-					"@loader_path/Frameworks",
-				);
-				MACOSX_DEPLOYMENT_TARGET = 10.10;
-				MTL_FAST_MATH = YES;
-				PRODUCT_BUNDLE_IDENTIFIER = com.sentulasia.DataStoreManager;
-				PRODUCT_NAME = "$(TARGET_NAME:c99extidentifier)";
-				SDKROOT = macosx;
-				SKIP_INSTALL = YES;
-				SWIFT_VERSION = 5.0;
-			};
-			name = Release;
-		};
-		B866E17822D81CA900728705 /* Debug */ = {
-			isa = XCBuildConfiguration;
-			buildSettings = {
-				ALWAYS_EMBED_SWIFT_STANDARD_LIBRARIES = YES;
-				CODE_SIGN_IDENTITY = "Mac Developer";
-				CODE_SIGN_STYLE = Automatic;
-				COMBINE_HIDPI_IMAGES = YES;
-				DEVELOPMENT_TEAM = C8C5YY57VR;
-				INFOPLIST_FILE = DataStoreManager.xcodeproj/DataStoreManagerTests_Info.plist;
-				LD_RUNPATH_SEARCH_PATHS = (
-					"$(inherited)",
-					"@executable_path/../Frameworks",
-					"@loader_path/../Frameworks",
-				);
-				MACOSX_DEPLOYMENT_TARGET = 10.10;
-				MTL_ENABLE_DEBUG_INFO = INCLUDE_SOURCE;
-				MTL_FAST_MATH = YES;
-				PRODUCT_BUNDLE_IDENTIFIER = com.sentulasia.DataStoreManagerTests;
-				PRODUCT_NAME = "$(TARGET_NAME)";
-				SDKROOT = macosx;
-				SWIFT_VERSION = 5.0;
-			};
-			name = Debug;
-		};
-		B866E17922D81CA900728705 /* Release */ = {
-			isa = XCBuildConfiguration;
-			buildSettings = {
-				ALWAYS_EMBED_SWIFT_STANDARD_LIBRARIES = YES;
-				CODE_SIGN_IDENTITY = "Mac Developer";
-				CODE_SIGN_STYLE = Automatic;
-				COMBINE_HIDPI_IMAGES = YES;
-				DEVELOPMENT_TEAM = C8C5YY57VR;
-				INFOPLIST_FILE = DataStoreManager.xcodeproj/DataStoreManagerTests_Info.plist;
-				LD_RUNPATH_SEARCH_PATHS = (
-					"$(inherited)",
-					"@executable_path/../Frameworks",
-					"@loader_path/../Frameworks",
-				);
-				MACOSX_DEPLOYMENT_TARGET = 10.10;
-				MTL_FAST_MATH = YES;
-				PRODUCT_BUNDLE_IDENTIFIER = com.sentulasia.DataStoreManagerTests;
-				PRODUCT_NAME = "$(TARGET_NAME)";
-				SDKROOT = macosx;
-				SWIFT_VERSION = 5.0;
-			};
-			name = Release;
-		};
-		B866E19722D81E5A00728705 /* Debug */ = {
-			isa = XCBuildConfiguration;
-			buildSettings = {
-				APPLICATION_EXTENSION_API_ONLY = YES;
-				CODE_SIGN_IDENTITY = "";
-				CODE_SIGN_STYLE = Automatic;
-				DEFINES_MODULE = YES;
-				DEVELOPMENT_TEAM = C8C5YY57VR;
-				DYLIB_COMPATIBILITY_VERSION = 1;
-				DYLIB_CURRENT_VERSION = 1;
-				DYLIB_INSTALL_NAME_BASE = "@rpath";
-				INFOPLIST_FILE = DataStoreManager.xcodeproj/DataStoreManager_Info.plist;
-				INSTALL_PATH = "$(LOCAL_LIBRARY_DIR)/Frameworks";
-				LD_RUNPATH_SEARCH_PATHS = (
-					"$(inherited)",
-					"@executable_path/Frameworks",
-					"@loader_path/Frameworks",
-				);
-				MTL_ENABLE_DEBUG_INFO = INCLUDE_SOURCE;
-				MTL_FAST_MATH = YES;
-				PRODUCT_BUNDLE_IDENTIFIER = com.sentulasia.DataStoreManager;
-				PRODUCT_NAME = "$(TARGET_NAME:c99extidentifier)";
-				SDKROOT = watchos;
-				SKIP_INSTALL = YES;
-				SWIFT_VERSION = 5.0;
-				TARGETED_DEVICE_FAMILY = 4;
-				WATCHOS_DEPLOYMENT_TARGET = 2.0;
-			};
-			name = Debug;
-		};
-		B866E19822D81E5A00728705 /* Release */ = {
-			isa = XCBuildConfiguration;
-			buildSettings = {
-				APPLICATION_EXTENSION_API_ONLY = YES;
-				CODE_SIGN_IDENTITY = "";
-				CODE_SIGN_STYLE = Automatic;
-				DEFINES_MODULE = YES;
-				DEVELOPMENT_TEAM = C8C5YY57VR;
-				DYLIB_COMPATIBILITY_VERSION = 1;
-				DYLIB_CURRENT_VERSION = 1;
-				DYLIB_INSTALL_NAME_BASE = "@rpath";
-				INFOPLIST_FILE = DataStoreManager.xcodeproj/DataStoreManager_Info.plist;
-				INSTALL_PATH = "$(LOCAL_LIBRARY_DIR)/Frameworks";
-				LD_RUNPATH_SEARCH_PATHS = (
-					"$(inherited)",
-					"@executable_path/Frameworks",
-					"@loader_path/Frameworks",
-				);
-				MTL_FAST_MATH = YES;
-				PRODUCT_BUNDLE_IDENTIFIER = com.sentulasia.DataStoreManager;
-				PRODUCT_NAME = "$(TARGET_NAME:c99extidentifier)";
-				SDKROOT = watchos;
-				SKIP_INSTALL = YES;
-				SWIFT_VERSION = 5.0;
-				TARGETED_DEVICE_FAMILY = 4;
-				WATCHOS_DEPLOYMENT_TARGET = 2.0;
-			};
-			name = Release;
-		};
-		B866E1BE22D81F7700728705 /* Debug */ = {
-			isa = XCBuildConfiguration;
-			buildSettings = {
-				CODE_SIGN_IDENTITY = "";
-				CODE_SIGN_STYLE = Automatic;
-				DEFINES_MODULE = YES;
-				DEVELOPMENT_TEAM = C8C5YY57VR;
-				DYLIB_COMPATIBILITY_VERSION = 1;
-				DYLIB_CURRENT_VERSION = 1;
-				DYLIB_INSTALL_NAME_BASE = "@rpath";
-				INFOPLIST_FILE = DataStoreManager.xcodeproj/DataStoreManager_Info.plist;
-				INSTALL_PATH = "$(LOCAL_LIBRARY_DIR)/Frameworks";
-				LD_RUNPATH_SEARCH_PATHS = (
-					"$(inherited)",
-					"@executable_path/Frameworks",
-					"@loader_path/Frameworks",
-				);
-				MTL_ENABLE_DEBUG_INFO = INCLUDE_SOURCE;
-				MTL_FAST_MATH = YES;
-				PRODUCT_BUNDLE_IDENTIFIER = com.sentulasia.DataStoreManager;
-				PRODUCT_NAME = "$(TARGET_NAME:c99extidentifier)";
-				SDKROOT = appletvos;
-				SKIP_INSTALL = YES;
-				SWIFT_VERSION = 5.0;
-				TARGETED_DEVICE_FAMILY = 3;
-				TVOS_DEPLOYMENT_TARGET = 9.0;
-			};
-			name = Debug;
-		};
-		B866E1BF22D81F7700728705 /* Release */ = {
-			isa = XCBuildConfiguration;
-			buildSettings = {
-				CODE_SIGN_IDENTITY = "";
-				CODE_SIGN_STYLE = Automatic;
-				DEFINES_MODULE = YES;
-				DEVELOPMENT_TEAM = C8C5YY57VR;
-				DYLIB_COMPATIBILITY_VERSION = 1;
-				DYLIB_CURRENT_VERSION = 1;
-				DYLIB_INSTALL_NAME_BASE = "@rpath";
-				INFOPLIST_FILE = DataStoreManager.xcodeproj/DataStoreManager_Info.plist;
-				INSTALL_PATH = "$(LOCAL_LIBRARY_DIR)/Frameworks";
-				LD_RUNPATH_SEARCH_PATHS = (
-					"$(inherited)",
-					"@executable_path/Frameworks",
-					"@loader_path/Frameworks",
-				);
-				MTL_FAST_MATH = YES;
-				PRODUCT_BUNDLE_IDENTIFIER = com.sentulasia.DataStoreManager;
-				PRODUCT_NAME = "$(TARGET_NAME:c99extidentifier)";
-				SDKROOT = appletvos;
-				SKIP_INSTALL = YES;
-				SWIFT_VERSION = 5.0;
-				TARGETED_DEVICE_FAMILY = 3;
-				TVOS_DEPLOYMENT_TARGET = 9.0;
-			};
-			name = Release;
-		};
-		B866E1C022D81F7700728705 /* Debug */ = {
-			isa = XCBuildConfiguration;
-			buildSettings = {
-				ALWAYS_EMBED_SWIFT_STANDARD_LIBRARIES = YES;
-				CODE_SIGN_STYLE = Automatic;
-				DEVELOPMENT_TEAM = C8C5YY57VR;
-				INFOPLIST_FILE = DataStoreManager.xcodeproj/DataStoreManagerTests_Info.plist;
-				LD_RUNPATH_SEARCH_PATHS = (
-					"$(inherited)",
-					"@executable_path/Frameworks",
-					"@loader_path/Frameworks",
-				);
-				MTL_ENABLE_DEBUG_INFO = INCLUDE_SOURCE;
-				MTL_FAST_MATH = YES;
-				PRODUCT_BUNDLE_IDENTIFIER = com.sentulasia.DataStoreManagerTests;
-				PRODUCT_NAME = "$(TARGET_NAME)";
-				SDKROOT = appletvos;
-				SWIFT_VERSION = 5.0;
-				TARGETED_DEVICE_FAMILY = 3;
-				TVOS_DEPLOYMENT_TARGET = 12.2;
-			};
-			name = Debug;
-		};
-		B866E1C122D81F7700728705 /* Release */ = {
-			isa = XCBuildConfiguration;
-			buildSettings = {
-				ALWAYS_EMBED_SWIFT_STANDARD_LIBRARIES = YES;
-				CODE_SIGN_STYLE = Automatic;
-				DEVELOPMENT_TEAM = C8C5YY57VR;
-				INFOPLIST_FILE = DataStoreManager.xcodeproj/DataStoreManagerTests_Info.plist;
-				LD_RUNPATH_SEARCH_PATHS = (
-					"$(inherited)",
-					"@executable_path/Frameworks",
-					"@loader_path/Frameworks",
-				);
-				MTL_FAST_MATH = YES;
-				PRODUCT_BUNDLE_IDENTIFIER = com.sentulasia.DataStoreManagerTests;
-				PRODUCT_NAME = "$(TARGET_NAME)";
-				SDKROOT = appletvos;
-				SWIFT_VERSION = 5.0;
-				TARGETED_DEVICE_FAMILY = 3;
-				TVOS_DEPLOYMENT_TARGET = 12.2;
-			};
-			name = Release;
-		};
->>>>>>> b60e141f
 /* End XCBuildConfiguration section */
 
 /* Begin XCConfigurationList section */
-		27DA777119672452005FFA76 /* Build configuration list for PBXNativeTarget "DataStoreManagerPackageDescription" */ = {
-			isa = XCConfigurationList;
-			buildConfigurations = (
-				A99E524B217E895A00195EE1 /* Debug */,
-				A99E524C217E895A00195EE1 /* Release */,
-			);
-			defaultConfigurationIsVisible = 0;
-			defaultConfigurationName = Release;
-		};
-		27DA779419672452005FFA76 /* Build configuration list for PBXAggregateTarget "DataStoreManagerPackageTests" */ = {
-			isa = XCConfigurationList;
-			buildConfigurations = (
-				A99E5248217E895A00195EE1 /* Debug */,
-				A99E5249217E895A00195EE1 /* Release */,
-			);
-			defaultConfigurationIsVisible = 0;
-			defaultConfigurationName = Release;
-		};
 		2E33C519213836E2007FB33D /* Build configuration list for PBXProject "DataStoreManager" */ = {
 			isa = XCConfigurationList;
 			buildConfigurations = (
@@ -1113,8 +509,8 @@
 		2E33C533213836E2007FB33D /* Build configuration list for PBXNativeTarget "DataStoreManager" */ = {
 			isa = XCConfigurationList;
 			buildConfigurations = (
-				2E33C534213836E2007FB33D /* Debug */,
-				2E33C535213836E2007FB33D /* Release */,
+				B8623CF722D909BE00B90552 /* Debug */,
+				B8623CF822D909BE00B90552 /* Release */,
 			);
 			defaultConfigurationIsVisible = 0;
 			defaultConfigurationName = Release;
@@ -1128,63 +524,6 @@
 			defaultConfigurationIsVisible = 0;
 			defaultConfigurationName = Release;
 		};
-<<<<<<< HEAD
-=======
-		A90F67C121927EB300C780CE /* Build configuration list for PBXAggregateTarget "DataStoreManager" */ = {
-			isa = XCConfigurationList;
-			buildConfigurations = (
-				27B38ED51977637200385025 /* Debug */,
-				27DA779319672452005FFA76 /* Release */,
-			);
-			defaultConfigurationIsVisible = 0;
-			defaultConfigurationName = Release;
-		};
-		B866E17A22D81CA900728705 /* Build configuration list for PBXNativeTarget "DataStoreManager-macOS" */ = {
-			isa = XCConfigurationList;
-			buildConfigurations = (
-				B866E17622D81CA900728705 /* Debug */,
-				B866E17722D81CA900728705 /* Release */,
-			);
-			defaultConfigurationIsVisible = 0;
-			defaultConfigurationName = Release;
-		};
-		B866E17B22D81CA900728705 /* Build configuration list for PBXNativeTarget "DataStoreManagerTests-macOS" */ = {
-			isa = XCConfigurationList;
-			buildConfigurations = (
-				B866E17822D81CA900728705 /* Debug */,
-				B866E17922D81CA900728705 /* Release */,
-			);
-			defaultConfigurationIsVisible = 0;
-			defaultConfigurationName = Release;
-		};
-		B866E19622D81E5A00728705 /* Build configuration list for PBXNativeTarget "DataStoreManager-watchOS" */ = {
-			isa = XCConfigurationList;
-			buildConfigurations = (
-				B866E19722D81E5A00728705 /* Debug */,
-				B866E19822D81E5A00728705 /* Release */,
-			);
-			defaultConfigurationIsVisible = 0;
-			defaultConfigurationName = Release;
-		};
-		B866E1C222D81F7700728705 /* Build configuration list for PBXNativeTarget "DataStoreManager-tvOS" */ = {
-			isa = XCConfigurationList;
-			buildConfigurations = (
-				B866E1BE22D81F7700728705 /* Debug */,
-				B866E1BF22D81F7700728705 /* Release */,
-			);
-			defaultConfigurationIsVisible = 0;
-			defaultConfigurationName = Release;
-		};
-		B866E1C322D81F7700728705 /* Build configuration list for PBXNativeTarget "DataStoreManagerTests-tvOS" */ = {
-			isa = XCConfigurationList;
-			buildConfigurations = (
-				B866E1C022D81F7700728705 /* Debug */,
-				B866E1C122D81F7700728705 /* Release */,
-			);
-			defaultConfigurationIsVisible = 0;
-			defaultConfigurationName = Release;
-		};
->>>>>>> b60e141f
 /* End XCConfigurationList section */
 	};
 	rootObject = 2E33C516213836E2007FB33D /* Project object */;
